--- conflicted
+++ resolved
@@ -29,11 +29,8 @@
     n_bins_knuth,
     rand_weights,
     rand_weights_dirichlet,
-<<<<<<< HEAD
+    sample_unique_subsets,
     symmetric_step_up_matrix,
-=======
-    sample_unique_subsets,
->>>>>>> a513006e
 )
 
 
