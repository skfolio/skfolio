# Byte-compiled / optimized / DLL files
__pycache__/
*.py[cod]
*$py.class

# C extensions
*.so

.idea/

# Distribution / packaging
.Python
build/
develop-eggs/
dist/
downloads/
eggs/
.eggs/
lib/
lib64/
parts/
sdist/
var/
wheels/
pip-wheel-metadata/
share/python-wheels/
*.egg-info/
.installed.cfg
*.egg
MANIFEST

# PyInstaller
#  Usually these files are written by a python script from a template
#  before PyInstaller builds the exe, so as to inject date/other infos into it.
*.manifest
*.spec

# Installer logs
pip-log.txt
pip-delete-this-directory.txt

# Unit test / coverage reports
htmlcov/
.tox/
.nox/
.coverage
.coverage.*
.cache
nosetests.xml
coverage.xml
*.cover
*.py,cover
.hypothesis/
.pytest_cache/

# Translations
*.mo
*.pot

# Django stuff:
*.log
local_settings.py
db.sqlite3
db.sqlite3-journal

# Flask stuff:
instance/
.webassets-cache

# Scrapy stuff:
.scrapy

# PyBuilder
target/

# Jupyter Notebook
.ipynb_checkpoints

# IPython
profile_default/
ipython_config.py

# pyenv
.python-version

# pipenv
#   According to pypa/pipenv#598, it is recommended to include Pipfile.lock in version control.
#   However, in case of collaboration, if having platform-specific dependencies or dependencies
#   having no cross-platform support, pipenv may install dependencies that don't work, or not
#   install all needed dependencies.
#Pipfile.lock
*.lock

# PEP 582; used by e.g. github.com/David-OConnor/pyflow
__pypackages__/

# Celery stuff
celerybeat-schedule
celerybeat.pid

# SageMath parsed files
*.sage.py

# Environments
.env
.venv
env/
venv/
ENV/
env.bak/
venv.bak/

# Spyder project settings
.spyderproject
.spyproject

# Rope project settings
.ropeproject

# mkdocs documentation
/site

# mypy
.mypy_cache/
.dmypy.json
dmypy.json

# Pyre type checker
.pyre/


# Sphinx documentation
docs/_build/
docs/auto_examples
docs/auto_mayavi_examples
docs/auto_plotly_examples
docs/auto_pyvista_examples
docs/tutorials/
docs/gen_modules/
docs/generated/
docs/jupyterlite_contents

# Test builds
sphinx_gallery/tests/tinybuild/gen_modules/
sphinx_gallery/tests/tinybuild/auto_examples/
sphinx_gallery/tests/tinybuild/_build/
sphinx_gallery/tests/tinybuild/tiny_html/
junit-results.xml

# Cursor editor workspace
.cursor/

# VS Code settings
<<<<<<< HEAD
.vscode/
settings.json
=======
.vscode/
>>>>>>> 6137471e
<|MERGE_RESOLUTION|>--- conflicted
+++ resolved
@@ -151,9 +151,4 @@
 .cursor/
 
 # VS Code settings
-<<<<<<< HEAD
-.vscode/
-settings.json
-=======
-.vscode/
->>>>>>> 6137471e
+.vscode/