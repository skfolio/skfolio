"""Tools module."""

import math
import random
import warnings

# Copyright (c) 2023
# Author: Hugo Delatte <delatte.hugo@gmail.com>
# SPDX-License-Identifier: BSD-3-Clause
# Implementation derived from:
# Precise, Copyright (c) 2021, Peter Cotton.
# Riskfolio-Lib, Copyright (c) 2020-2023, Dany Cajas, Licensed under BSD 3 clause.
# Statsmodels, Copyright (C) 2006, Jonathan E. Taylor, Licensed under BSD 3 clause.
from enum import auto

import cvxpy as cp
import numpy as np
import scipy.cluster.hierarchy as sch
import scipy.optimize as sco
import scipy.sparse.linalg as scl
import scipy.spatial.distance as scd
import scipy.special as scs
from scipy.sparse import csr_matrix

from skfolio.utils.tools import AutoEnum

__all__ = [
    "NBinsMethod",
    "assert_is_distance",
    "assert_is_square",
    "assert_is_symmetric",
    "combination_by_index",
    "commutation_matrix",
    "compute_optimal_n_clusters",
    "corr_to_cov",
    "cov_nearest",
    "cov_to_corr",
    "inverse_multiply",
    "is_cholesky_dec",
    "minimize_relative_weight_deviation",
    "minimize_relative_weight_deviation",
    "multiply_by_inverse",
    "n_bins_freedman",
    "n_bins_knuth",
    "rand_weights",
    "rand_weights_dirichlet",
<<<<<<< HEAD
    "symmetric_step_up_matrix",
=======
    "sample_unique_subsets",
>>>>>>> a513006e
]


class NBinsMethod(AutoEnum):
    """Enumeration of the Number of Bins Methods.

    Parameters
    ----------
    FREEDMAN : str
        Freedman method

    KNUTH : str
        Knuth method
    """

    FREEDMAN = auto()
    KNUTH = auto()


def n_bins_freedman(x: np.ndarray) -> int:
    """Compute the optimal histogram bin size using the Freedman-Diaconis rule [1]_.

    Parameters
    ----------
    x : ndarray of shape (n_observations,)
        The input array.

    Returns
    -------
    n_bins : int
        The optimal bin size.

    References
    ----------
    .. [1] "On the histogram as a density estimator: L2 theory".
        Freedman & Diaconis (1981).
    """
    if x.ndim != 1:
        raise ValueError("`x` must be a 1d-array")
    n = len(x)
    p_25, p_75 = np.percentile(x, [25, 75])
    d = 2 * (p_75 - p_25) / (n ** (1 / 3))
    if d == 0:
        return 5
    n_bins = max(1, np.ceil((np.max(x) - np.min(x)) / d))
    return round(n_bins)


def n_bins_knuth(x: np.ndarray) -> int:
    """Compute the optimal histogram bin size using Knuth's rule [1]_.

    Parameters
    ----------
    x : ndarray of shape (n_observations,)
        The input array.

    Returns
    -------
    n_bins : int
        The optimal bin size.

    References
    ----------
    .. [1] "Optimal Data-Based Binning for Histograms".
        Knuth.
    """
    x = np.sort(x)
    n = len(x)

    def func(y: np.ndarray) -> float:
        y = y[0]
        if y <= 0:
            return np.inf
        bin_edges = np.linspace(x[0], x[-1], int(y) + 1)
        hist, _ = np.histogram(x, bin_edges)
        return -(
            n * np.log(y)
            + scs.gammaln(0.5 * y)
            - y * scs.gammaln(0.5)
            - scs.gammaln(n + 0.5 * y)
            + np.sum(scs.gammaln(hist + 0.5))
        )

    n_bins_init = n_bins_freedman(x)
    n_bins = sco.fmin(func, n_bins_init, disp=0)[0]
    return round(n_bins)


def rand_weights_dirichlet(n: int) -> np.array:
    """Produces n random weights that sum to one from a dirichlet distribution
    (uniform distribution over a simplex).

    Parameters
    ----------
    n : int
        Number of weights.

    Returns
    -------
    weights : ndarray of shape (n, )
        The vector of weights.
    """
    return np.random.dirichlet(np.ones(n))


def rand_weights(n: int, zeros: int = 0) -> np.array:
    """Produces n random weights that sum to one from an uniform distribution
    (non-uniform distribution over a simplex).

    Parameters
    ----------
    n : int
        Number of weights.

    zeros : int, default=0
        The number of weights to randomly set to zeros.

    Returns
    -------
    weights : ndarray of shape (n, )
        The vector of weights.
    """
    k = np.random.rand(n)
    if zeros > 0:
        zeros_idx = np.random.choice(n, zeros, replace=False)
        k[zeros_idx] = 0
    return k / sum(k)


def is_cholesky_dec(x: np.ndarray) -> bool:
    """Returns True if Cholesky decomposition can be computed.
    The matrix must be Hermitian (symmetric if real-valued) and positive-definite.
    No checking is performed to verify whether the matrix is Hermitian or not.

    Parameters
    ----------
    x : ndarray of shape (n, m)
       The matrix.

    Returns
    -------
    value : bool
        True if Cholesky decomposition can be applied to the matrix, False otherwise.
    """
    # Around 100 times faster than checking for positive eigenvalues with np.linalg.eigh
    try:
        np.linalg.cholesky(x)
        return True
    except np.linalg.LinAlgError:
        return False


def is_positive_definite(x: np.ndarray) -> bool:
    """Returns True if the matrix is positive definite.

    Parameters
    ----------
    x : ndarray of shape (n, m)
       The matrix.

    Returns
    -------
    value : bool
        True if the matrix is positive definite, False otherwise.
    """
    return np.all(np.linalg.eigvals(x) > 0)


def assert_is_square(x: np.ndarray) -> None:
    """Raises an error if the matrix is not square.

    Parameters
    ----------
    x : ndarray of shape (n, n)
       The matrix.

    Raises
    ------
    ValueError: if the matrix is not square.
    """
    if x.ndim != 2 or x.shape[0] != x.shape[1]:
        raise ValueError("The matrix must be square")


def assert_is_symmetric(x: np.ndarray) -> None:
    """Raises an error if the matrix is not symmetric.

    Parameters
    ----------
    x : ndarray of shape (n, m)
       The matrix.

    Raises
    ------
    ValueError: if the matrix is not symmetric.
    """
    assert_is_square(x)
    if not np.allclose(x, x.T):
        raise ValueError("The matrix must be symmetric")


def assert_is_distance(x: np.ndarray) -> None:
    """Raises an error if the matrix is not a distance matrix.

    Parameters
    ----------
    x : ndarray of shape (n, n)
       The matrix.

    Raises
    ------
    ValueError: if the matrix is a distance matrix.
    """
    assert_is_symmetric(x)
    if not np.allclose(np.diag(x), np.zeros(x.shape[0]), atol=1e-5):
        raise ValueError(
            "The distance matrix must have diagonal elements close to zeros"
        )


def cov_to_corr(cov: np.ndarray) -> tuple[np.ndarray, np.ndarray]:
    """Convert a covariance matrix to a correlation matrix.

    Parameters
    ----------
    cov : ndarray of shape (n, n)
        Covariance matrix.

    Returns
    -------
    corr, std : tuple[ndarray of shape (n, n), ndarray of shape (n, )]
        Correlation matrix and standard-deviation vector
    """
    if cov.ndim != 2:
        raise ValueError(f"`cov` must be a 2D array, got a {cov.ndim}D array")
    std = np.sqrt(np.diag(cov))
    corr = cov / std / std[:, None]
    return corr, std


def corr_to_cov(corr: np.ndarray, std: np.ndarray):
    """Convert a correlation matrix to a covariance matrix given its
    standard-deviation vector.

    Parameters
    ----------
    corr : ndarray of shape (n, n)
        Correlation matrix.

    std : ndarray of shape (n, )
        Standard-deviation vector.

    Returns
    -------
    cov : ndarray of shape (n, n)
        Covariance matrix
    """
    if std.ndim != 1:
        raise ValueError(f"`std` must be a 1D array, got a {std.ndim}D array")
    if corr.ndim != 2:
        raise ValueError(f"`corr` must be a 2D array, got a {corr.ndim}D array")
    cov = corr * std * std[:, None]
    return cov


_CLIPPING_VALUE = 1e-13


def cov_nearest(
    cov: np.ndarray,
    higham: bool = False,
    higham_max_iteration: int = 100,
    warn: bool = False,
):
    """Compute the nearest covariance matrix that is positive definite and with a
    cholesky decomposition than can be computed. The variance is left unchanged.
    A covariance matrix that is not positive definite often occurs in high
    dimensional problems. It can be due to multicollinearity, floating-point
    inaccuracies, or when the number of observations is smaller than the number of
    assets.

    First, it converts the covariance matrix to a correlation matrix.
    Then, it finds the nearest correlation matrix and converts it back to a covariance
    matrix using the initial standard deviation.

    Cholesky decomposition can fail for symmetric positive definite (SPD) matrix due
    to floating point error and inversely, Cholesky decomposition can succeed for
    non-SPD matrix. Therefore, we need to test for both. We always start by testing
    for Cholesky decomposition which is significantly faster than checking for positive
    eigenvalues.

    Parameters
    ----------
    cov : ndarray of shape (n, n)
        Covariance matrix.

    higham : bool, default=False
        If this is set to True, the Higham & Nick (2002) algorithm [1]_ is used,
        otherwise the eigenvalues are clipped to threshold above zeros (1e-13).
        The default (`False`) is to use the clipping method as the Higham & Nick
        algorithm can be slow for large datasets.

    higham_max_iteration : int, default=100
        Maximum number of iteration of the Higham & Nick (2002) algorithm.
        The default value is `100`.

    warn : bool, default=False
        If this is set to True, a user warning is emitted when the covariance matrix
        is not positive definite and replaced by the nearest. The default is False.

    Returns
    -------
    cov : ndarray
        The nearest covariance matrix.

    References
    ----------
    .. [1] "Computing the nearest correlation matrix - a problem from finance"
        IMA Journal of Numerical Analysis
        Higham & Nick (2002)
    """
    assert_is_square(cov)
    assert_is_symmetric(cov)

    # Around 100 times faster than checking eigenvalues with np.linalg.eigh
    if is_cholesky_dec(cov) and is_positive_definite(cov):
        return cov

    if warn:
        warnings.warn(
            "The covariance matrix is not positive definite. "
            f"The {'Higham' if higham else 'Clipping'} algorithm will be used to find "
            "the nearest positive definite covariance.",
            stacklevel=2,
        )
    corr, std = cov_to_corr(cov)

    if higham:
        eps = np.finfo(np.float64).eps * 5
        diff = np.zeros(corr.shape)
        x = corr.copy()
        for _ in range(higham_max_iteration):
            x_adj = x - diff
            eig_vals, eig_vecs = np.linalg.eigh(x_adj)
            x = eig_vecs * np.maximum(eig_vals, eps) @ eig_vecs.T
            diff = x - x_adj
            np.fill_diagonal(x, 1)
            cov = corr_to_cov(x, std)
            if is_cholesky_dec(cov) and is_positive_definite(cov):
                break
        else:
            raise ValueError("Unable to find the nearest positive definite matrix")
    else:
        eig_vals, eig_vecs = np.linalg.eigh(corr)
        # Clipping the eigenvalues with a value smaller than 1e-13 can cause scipy to
        # consider the matrix non-psd is some corner cases (see test/test_stats.py)
        x = eig_vecs * np.maximum(eig_vals, _CLIPPING_VALUE) @ eig_vecs.T
        x, _ = cov_to_corr(x)
        cov = corr_to_cov(x, std)

    return cov


def commutation_matrix(x):
    """Compute the commutation matrix.

    Parameters
    ----------
    x : ndarray of shape (n,  m)
        The matrix.

    Returns
    -------
    K : ndarray of shape (m * n, m * n)
        The commutation matrix.
    """
    (m, n) = x.shape
    row = np.arange(m * n)
    col = row.reshape((m, n), order="F").ravel()
    data = np.ones(m * n, dtype=np.int8)
    k = csr_matrix((data, (row, col)), shape=(m * n, m * n))
    return k


def compute_optimal_n_clusters(distance: np.ndarray, linkage_matrix: np.ndarray) -> int:
    r"""Compute the optimal number of clusters based on Two-Order Difference to Gap
    Statistic [1]_.

    The Two-Order Difference to Gap Statistic has been developed to improve the
    performance and stability of the Tibshiranis Gap statistic.
    It applies the two-order difference of the within-cluster dispersion to replace the
    reference null distribution in the Gap statistic.

    The number of cluster :math:`k` is determined by:

    .. math::  \begin{cases}
                \begin{aligned}
                &\max_{k} & & W_{k+2} + W_{k} - 2 W_{k+1} \\
                &\text{s.t.} & & 1 \ge c \ge max\bigl(8, \sqrt{n}\bigr) \\
                \end{aligned}
                \end{cases}

    with :math:`n` the sample size and :math:`W_{k}` the within-cluster dispersions
    defined as:

    .. math:: W_{k} = \sum_{i=1}^{k} \frac{D_{i}}{2|C_{i}|}

    where :math:`|C_{i}|` is the cardinality of cluster :math:`i` and :math:`D_{i}` its
    density defined as:

    .. math:: D_{i} = \sum_{u \in C_{i}} \sum_{v \in C_{i}} d(u,v)

    with :math:`d(u,v)` the distance between u and v.

    Parameters
    ----------
    distance : ndarray of shape (n, n)
        Distance matrix.

    linkage_matrix : ndarray of shape (n - 1, 4)
        Linkage matrix.

    Returns
    -------
    value : int
        Optimal number of clusters.

    References
    ----------
    .. [1] "Application of two-order difference to gap statistic".
        Yue, Wang & Wei (2009)
    """
    cut_tree = sch.cut_tree(linkage_matrix)
    n = cut_tree.shape[1]
    max_clusters = min(n, max(8, round(np.sqrt(n))))
    dispersion = []
    for k in range(max_clusters):
        level = cut_tree[:, n - k - 1]
        cluster_density = []
        for i in range(np.max(level) + 1):
            cluster_idx = np.argwhere(level == i).flatten()
            cluster_dists = scd.squareform(
                distance[cluster_idx, :][:, cluster_idx], checks=False
            )
            if cluster_dists.shape[0] != 0:
                cluster_density.append(np.nan_to_num(cluster_dists.mean()))
        dispersion.append(np.sum(cluster_density))
    dispersion = np.array(dispersion)
    gaps = np.roll(dispersion, -2) + dispersion - 2 * np.roll(dispersion, -1)
    gaps = gaps[:-2]
    # k=0 represents one cluster
    k = np.argmax(gaps) + 2
    return k


def minimize_relative_weight_deviation(
    weights: np.ndarray,
    min_weights: np.ndarray,
    max_weights: np.ndarray,
    solver: str = "CLARABEL",
    solver_params: dict | None = None,
) -> np.ndarray:
    r"""
    Apply weight constraints to an initial array of weights by minimizing the relative
    weight deviation of the final weights from the initial weights.

    .. math::
            \begin{cases}
            \begin{aligned}
            &\min_{w} & & \Vert \frac{w - w_{init}}{w_{init}} \Vert_{2}^{2} \\
            &\text{s.t.} & & \sum_{i=1}^{N} w_{i} = 1 \\
            & & & w_{min} \leq w_i \leq w_{max}, \quad \forall i
            \end{aligned}
            \end{cases}

    Parameters
    ----------
    weights : ndarray of shape (n_assets,)
        Initial weights.

    min_weights : ndarray of shape (n_assets,)
        Minimum assets weights (weights lower bounds).

    max_weights : ndarray of shape (n_assets,)
        Maximum assets weights (weights upper bounds).

    solver : str, default="CLARABEL"
        The solver to use. The default is "CLARABEL" which is written in Rust and has
        better numerical stability and performance than ECOS and SCS.
        For more details about available solvers, check the CVXPY documentation:
        https://www.cvxpy.org/tutorial/advanced/index.html#choosing-a-solver

    solver_params : dict, optional
        Solver parameters. For example, `solver_params=dict(verbose=True)`.
        The default (`None`) is to use the CVXPY default.
        For more details about solver arguments, check the CVXPY documentation:
        https://www.cvxpy.org/tutorial/advanced/index.html#setting-solver-options
    """
    if not (weights.shape == min_weights.shape == max_weights.shape):
        raise ValueError("`min_weights` and `max_weights` must have same size")

    if np.any(weights < 0):
        raise ValueError("Initial weights must be strictly positive")

    if not np.isclose(np.sum(weights), 1.0):
        raise ValueError("Initial weights must sum to one")

    if np.any(max_weights < min_weights):
        raise ValueError("`min_weights` must be lower or equal to `max_weights`")

    if np.all((weights >= min_weights) & (weights <= max_weights)):
        return weights

    if solver_params is None:
        solver_params = {}

    n = len(weights)
    w = cp.Variable(n)

    objective = cp.Minimize(cp.norm(w / weights - 1))
    constraints = [cp.sum(w) == 1, w >= min_weights, w <= max_weights]
    problem = cp.Problem(objective, constraints)

    try:
        problem.solve(solver=solver, **solver_params)

        if w.value is None:
            raise cp.SolverError("No solution found")

    except (cp.SolverError, scl.ArpackNoConvergence):
        raise cp.SolverError(
            f"Solver '{solver}' failed. Try another"
            " solver, or solve with solver_params=dict(verbose=True) for more"
            " information"
        ) from None

    return w.value


<<<<<<< HEAD
def inverse_multiply(a: np.ndarray, b: np.ndarray) -> np.ndarray:
    """Multiply the inverse of matrix a by matrix b.
    We use np.linalg.solve as it tends to produce more accurate results than
    np.linalg.inv.

    Parameters
    ----------
    a : ndarray of shape (n, n)
        Square matrix.

    b : ndarray of shape (n, m)
        Matrix.

    Returns
    -------
    m : ndarray of shape (n, m)
        The inverse of matrix a multiplied by matrix b.
    """
    assert_is_square(a)
    if a.shape[1] != b.shape[0]:
        raise ValueError("Wrong dimension")
    return np.linalg.solve(a, b)


def multiply_by_inverse(a: np.ndarray, b: np.ndarray) -> np.ndarray:
    """Multiply matrix a by the inverse of matrix b.
    We use np.linalg.solve as it tends to produce more accurate results than
    np.linalg.inv.

    Parameters
    ----------
    a : ndarray of shape (n, m)
        Matrix.

    b : ndarray of shape (n, n)
        Square matrix.

    Returns
    -------
    m : ndarray of shape (n, m)
        The matrix a multiplied by the inverse of matrix b.
    """
    return inverse_multiply(b.T, a.T).T


def symmetric_step_up_matrix(n1: int, n2: int) -> np.ndarray:
    """Compute the Symmetric step-up matrix M such that `M @ np.ones(n2) = np.ones(n1)`.

    Parameters
    ----------
    n1 : int
        First dimension.

    n2 : int
        Second dimension.

    Returns
    -------
    m : ndarray of shape (n1, n2)
        The Symmetric step-up matrix.
    """
    assert abs(n1 - n2) <= 1

    if n1 == n2:
        return np.eye(n1)

    if n1 < n2:
        return symmetric_step_up_matrix(n2, n1).T * n1 / n2

    m = np.zeros((n1, n2))
    j_row = np.ones((1, n2)) / n2
    e = np.eye(n2)
    for j in range(n1):
        mj = np.concatenate([e[:j], j_row, e[j:]], axis=0)
        m += mj / n1

    return m
=======
def combination_by_index(idx: int, n: int, k: int) -> np.ndarray:
    """
    Retrieve the k-combination at a given lexicographic position without enumerating
    all combinations.

    This function implements the *unranking* algorithm (also known as the combinatorial
    number system or "combinadic") to retrieve the specific k-combination corresponding
    to a given lexicographic `idx` without generating all C(n, k) possible subsets.

    Given a universe of size `n`, there are M = C(n, k) possible subsets of size k.
    This function returns the subset corresponding to the `idx` in lex order.

    This approach is crucial when M = C(n, k) is too large to generate or store all
    combinations, and you need to draw random subsets uniformly (sampling k=5 from n=100
    gives M ≈ 7.5e7).

    Time complexity: O(k)
    Space complexity: O(k)

    Parameters
    ----------
    idx : int
        Index (rank) of the desired combination in lex order. Must satisfy
        0 <= idx < C(n, k).

    n : int
        Size of the universe.

    k : int
        Size of each combination (0 <= k <= n).

    Returns
    -------
    combination : ndarray of shape (k,)
        1D integer array of length k containing the sorted k-combination.

    Raises
    ------
    ValueError
        If parameters are out of valid range.

    References
    ----------
    ..[1] "The Art of Computer Programming", Vol. 4A: Combinatorial Algorithms,
      Section 7.2.1.3. Knuth, D. E. (1998).
    """
    total = math.comb(n, k)
    if idx < 0 or idx >= total:
        raise ValueError(
            f"Index {idx} out of range for C({n},{k})={total} combinations."
        )

    combination = np.empty(k, dtype=int)
    remaining_rank = idx
    next_element = 0

    for pos in range(k):
        remaining_slots = k - pos
        x = next_element
        block_size = math.comb(n - x - 1, remaining_slots - 1)
        while block_size <= remaining_rank:
            remaining_rank -= block_size
            x += 1
            block_size = math.comb(n - x - 1, remaining_slots - 1)
        combination[pos] = x
        next_element = x + 1

    return combination


def sample_unique_subsets(
    n: int, k: int, n_subsets: int, random_state: int | None = None
) -> np.ndarray:
    """
    Generate unique k-element subsets from a universe of size n using combinatorial
    unranking.

    Each subset is drawn without replacement (elements within subset are distinct) and
    no subset is repeated across draws. Ranks are sampled uniformly without replacement
    over [0, C(n, k)).

    Time complexity: O(n_subsets * k)
    Space complexity: O(n_subsets * k)

    Parameters
    ----------
    n : int
        Universe size.

    k : int
        Subset size (0 <= k <= n).

    n_subsets : int
        Number of distinct subsets to generate (0 <= n_subsets <= C(n, k)).

    random_state : int, RandomState instance or None, default=None
        Seed or random state to ensure reproducibility.

    Returns
    -------
    subsets : ndarray of shape (n_subsets, k)
        2D integer array of shape (n_subsets, k) where each row is a sorted
        k-combination.

    Raises
    ------
    ValueError
        If any parameters are out of valid ranges.
    """
    if n < 0:
        raise ValueError(f"n must be non-negative, got {n}.")
    if k < 0 or k > n:
        raise ValueError(f"k={k} must satisfy 0 <= k <= n={n}.")

    total = math.comb(n, k)
    if n_subsets < 0 or n_subsets > total:
        raise ValueError(
            f"n_subsets={n_subsets} must satisfy 0 <= n_subsets <= C({n},{k})={total}."
        )

    rng = random.Random(random_state)
    ranks = rng.sample(range(total), k=n_subsets)
    # random.sample has a special-case for range objects that avoids building a list of
    # length M=C(n,k) and runs in O(n_subsets) time and space as opposed to
    # `choice(total, size=n_subsets, replace=False)` which run in O(M) space and raises
    # ArrayMemoryError for very big M.
    subsets = np.empty((n_subsets, k), dtype=int)
    for i, rank in enumerate(ranks):
        subsets[i, :] = combination_by_index(rank, n, k)

    return subsets
>>>>>>> a513006e
<|MERGE_RESOLUTION|>--- conflicted
+++ resolved
@@ -44,11 +44,8 @@
     "n_bins_knuth",
     "rand_weights",
     "rand_weights_dirichlet",
-<<<<<<< HEAD
+    "sample_unique_subsets",
     "symmetric_step_up_matrix",
-=======
-    "sample_unique_subsets",
->>>>>>> a513006e
 ]
 
 
@@ -588,85 +585,6 @@
     return w.value
 
 
-<<<<<<< HEAD
-def inverse_multiply(a: np.ndarray, b: np.ndarray) -> np.ndarray:
-    """Multiply the inverse of matrix a by matrix b.
-    We use np.linalg.solve as it tends to produce more accurate results than
-    np.linalg.inv.
-
-    Parameters
-    ----------
-    a : ndarray of shape (n, n)
-        Square matrix.
-
-    b : ndarray of shape (n, m)
-        Matrix.
-
-    Returns
-    -------
-    m : ndarray of shape (n, m)
-        The inverse of matrix a multiplied by matrix b.
-    """
-    assert_is_square(a)
-    if a.shape[1] != b.shape[0]:
-        raise ValueError("Wrong dimension")
-    return np.linalg.solve(a, b)
-
-
-def multiply_by_inverse(a: np.ndarray, b: np.ndarray) -> np.ndarray:
-    """Multiply matrix a by the inverse of matrix b.
-    We use np.linalg.solve as it tends to produce more accurate results than
-    np.linalg.inv.
-
-    Parameters
-    ----------
-    a : ndarray of shape (n, m)
-        Matrix.
-
-    b : ndarray of shape (n, n)
-        Square matrix.
-
-    Returns
-    -------
-    m : ndarray of shape (n, m)
-        The matrix a multiplied by the inverse of matrix b.
-    """
-    return inverse_multiply(b.T, a.T).T
-
-
-def symmetric_step_up_matrix(n1: int, n2: int) -> np.ndarray:
-    """Compute the Symmetric step-up matrix M such that `M @ np.ones(n2) = np.ones(n1)`.
-
-    Parameters
-    ----------
-    n1 : int
-        First dimension.
-
-    n2 : int
-        Second dimension.
-
-    Returns
-    -------
-    m : ndarray of shape (n1, n2)
-        The Symmetric step-up matrix.
-    """
-    assert abs(n1 - n2) <= 1
-
-    if n1 == n2:
-        return np.eye(n1)
-
-    if n1 < n2:
-        return symmetric_step_up_matrix(n2, n1).T * n1 / n2
-
-    m = np.zeros((n1, n2))
-    j_row = np.ones((1, n2)) / n2
-    e = np.eye(n2)
-    for j in range(n1):
-        mj = np.concatenate([e[:j], j_row, e[j:]], axis=0)
-        m += mj / n1
-
-    return m
-=======
 def combination_by_index(idx: int, n: int, k: int) -> np.ndarray:
     """
     Retrieve the k-combination at a given lexicographic position without enumerating
@@ -798,4 +716,82 @@
         subsets[i, :] = combination_by_index(rank, n, k)
 
     return subsets
->>>>>>> a513006e
+
+
+def inverse_multiply(a: np.ndarray, b: np.ndarray) -> np.ndarray:
+    """Multiply the inverse of matrix a by matrix b.
+    We use np.linalg.solve as it tends to produce more accurate results than
+    np.linalg.inv.
+
+    Parameters
+    ----------
+    a : ndarray of shape (n, n)
+        Square matrix.
+
+    b : ndarray of shape (n, m)
+        Matrix.
+
+    Returns
+    -------
+    m : ndarray of shape (n, m)
+        The inverse of matrix a multiplied by matrix b.
+    """
+    assert_is_square(a)
+    if a.shape[1] != b.shape[0]:
+        raise ValueError("Wrong dimension")
+    return np.linalg.solve(a, b)
+
+
+def multiply_by_inverse(a: np.ndarray, b: np.ndarray) -> np.ndarray:
+    """Multiply matrix a by the inverse of matrix b.
+    We use np.linalg.solve as it tends to produce more accurate results than
+    np.linalg.inv.
+
+    Parameters
+    ----------
+    a : ndarray of shape (n, m)
+        Matrix.
+
+    b : ndarray of shape (n, n)
+        Square matrix.
+
+    Returns
+    -------
+    m : ndarray of shape (n, m)
+        The matrix a multiplied by the inverse of matrix b.
+    """
+    return inverse_multiply(b.T, a.T).T
+
+
+def symmetric_step_up_matrix(n1: int, n2: int) -> np.ndarray:
+    """Compute the Symmetric step-up matrix M such that `M @ np.ones(n2) = np.ones(n1)`.
+
+    Parameters
+    ----------
+    n1 : int
+        First dimension.
+
+    n2 : int
+        Second dimension.
+
+    Returns
+    -------
+    m : ndarray of shape (n1, n2)
+        The Symmetric step-up matrix.
+    """
+    assert abs(n1 - n2) <= 1
+
+    if n1 == n2:
+        return np.eye(n1)
+
+    if n1 < n2:
+        return symmetric_step_up_matrix(n2, n1).T * n1 / n2
+
+    m = np.zeros((n1, n2))
+    j_row = np.ones((1, n2)) / n2
+    e = np.eye(n2)
+    for j in range(n1):
+        mj = np.concatenate([e[:j], j_row, e[j:]], axis=0)
+        m += mj / n1
+
+    return m