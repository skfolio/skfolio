--- conflicted
+++ resolved
@@ -1,4 +1,4 @@
-"""Tools module."""
+"""Tools module"""
 
 import warnings
 
@@ -38,13 +38,10 @@
     "n_bins_knuth",
     "rand_weights",
     "rand_weights_dirichlet",
-<<<<<<< HEAD
     "minimize_relative_weight_deviation",
     "inverse_multiply",
     "multiply_by_inverse",
     "symmetric_step_up_matrix",
-=======
->>>>>>> 7a15c7fa
 ]
 
 
