"""Synthetic Data Prior estimator."""

# Copyright (c) 2025
# Author: Hugo Delatte <delatte.hugo@gmail.com>
# SPDX-License-Identifier: BSD-3-Clause

import inspect

import numpy as np
import numpy.typing as npt
import sklearn.base as skb
import sklearn.utils.metadata_routing as skm
import sklearn.utils.validation as skv

from skfolio.distribution import VineCopula
from skfolio.prior._base import BasePrior
from skfolio.prior._empirical import EmpiricalPrior
from skfolio.utils.tools import check_estimator


class SyntheticData(BasePrior):
    """Synthetic Data Estimator.

    The Synthetic Data model estimates a :class:`~skfolio.prior.ReturnDistribution` by
    fitting a `distribution_estimator` and sampling new returns data from it.

    The default ``distribution_estimator`` is a Regular Vine Copula model. Other common
    choices are Generative Adversarial Networks (GANs) or Variational Autoencoders
    (VAEs).

    This class is particularly useful when the historical distribution tail dependencies
    are sparse and need extrapolation for tail optimizations or when optimizing under
    conditional or stressed scenarios.

    Parameters
    ----------
    distribution_estimator : BaseEstimator, optional
        Estimator to model the distribution of asset returns. It must inherit from
        `BaseEstimator` and implements a `sample` method. If None, the default
        `VineCopula()` model is used.

    n_samples : int, default=1000
        Number of samples to generate from the `distribution_estimator`, default is
        1000.

    sample_args : dict, optional
        Additional keyword arguments to pass to the `sample` method of the
        `distribution_estimator`.

    Attributes
    ----------
    return_distribution_ : ReturnDistribution
        Fitted :class:`~skfolio.prior.ReturnDistribution` to be used by the optimization
        estimators, containing the assets syntehtic data distribution and moments
        estimation.

    distribution_estimator_ : BaseEstimator
        The fitted distribution estimator.

    n_features_in_ : int
       Number of assets seen during `fit`.

    feature_names_in_ : ndarray of shape (`n_features_in_`,)
       Names of features seen during `fit`. Defined only when `X`
       has feature names that are all strings.

    Examples
    --------
    >>> import numpy as np
    >>> from skfolio.datasets import load_sp500_dataset, load_factors_dataset
    >>> from skfolio.preprocessing import prices_to_returns
    >>> from skfolio.distribution import VineCopula
    >>> from skfolio.optimization import MeanRisk
    >>> from skfolio.prior import FactorModel, SyntheticData
    >>> from skfolio import RiskMeasure
    >>>
    >>> # Load historical prices and convert them to returns
    >>> prices = load_sp500_dataset()
    >>> factors = load_factors_dataset()
    >>> X, y = prices_to_returns(prices, factors)
    >>>
    >>> # Instanciate the SyntheticData model and fit it
    >>> model = SyntheticData()
    >>> model.fit(X)
    >>> print(model.return_distribution_)
    >>>
    >>> # Minimum CVaR optimization on synthetic returns
    >>> model = MeanRisk(
    ...    risk_measure=RiskMeasure.CVAR,
    ...    prior_estimator=SyntheticData(
    ...        distribution_estimator=VineCopula(log_transform=True, n_jobs=-1),
    ...        n_samples=2000,
    ...    )
    ... )
    >>> model.fit(X)
    >>> print(model.weights_)
    >>>
    >>> # Minimum CVaR optimization on Stressed Factors
    >>> factor_model = FactorModel(
    ...    factor_prior_estimator=SyntheticData(
    ...        distribution_estimator=VineCopula(
    ...            central_assets=["QUAL"],
    ...            log_transform=True,
    ...            n_jobs=-1,
    ...        ),
    ...        n_samples=5000,
    ...        sample_args=dict(conditioning={"QUAL": -0.2}),
    ...    )
    ... )
    >>> model = MeanRisk(risk_measure=RiskMeasure.CVAR, prior_estimator=factor_model)
    >>> model.fit(X, y)
    >>> print(model.weights_)
    >>>
    >>> # Stress Test the Portfolio
    >>> factor_model.set_params(factor_prior_estimator__sample_args=dict(
    ...     conditioning={"QUAL": -0.5}
    ... ))
    >>> factor_model.fit(X,y)
<<<<<<< HEAD
    >>> stressed_X = factor_model.return_distribution_.returns
    >>> stressed_ptf = model.predict(stressed_X)
=======
    >>> stressed_dist = factor_model.return_distribution_
    >>> stressed_ptf = model.predict(stressed_dist)
>>>>>>> 82f029e6
    """

    distribution_estimator_: skb.BaseEstimator
    prior_estimator_: BasePrior
    n_features_in_: int
    feature_names_in_: np.ndarray

    def __init__(
        self,
        distribution_estimator: skb.BaseEstimator | None = None,
        n_samples: int = 1000,
        sample_args: dict | None = None,
    ):
        self.distribution_estimator = distribution_estimator
        self.n_samples = n_samples
        self.sample_args = sample_args

    def get_metadata_routing(self):
        # noinspection PyTypeChecker
        router = skm.MetadataRouter(owner=self.__class__.__name__).add(
            distance_estimator=self.distribution_estimator,
            method_mapping=skm.MethodMapping().add(caller="fit", callee="fit"),
        )
        return router

    def fit(self, X: npt.ArrayLike, y=None, **fit_params) -> "SyntheticData":
        """Fit the Synthetic Data estimator.

        Parameters
        ----------
        X : array-like of shape (n_observations, n_assets)
            Price returns of the assets.

        y : Ignored
            Not used, present for API consistency by convention.

        **fit_params : dict
            Parameters to pass to the underlying estimators.
            Only available if `enable_metadata_routing=True`, which can be
            set by using ``sklearn.set_config(enable_metadata_routing=True)``.
            See :ref:`Metadata Routing User Guide <metadata_routing>` for
            more details.

        Returns
        -------
        self : SyntheticData
            Fitted estimator.
        """
        routed_params = skm.process_routing(self, "fit", **fit_params)

        self.distribution_estimator_ = check_estimator(
            self.distribution_estimator,
            default=VineCopula(),
            check_type=skb.BaseEstimator,
        )
        _check_sample_method(self.distribution_estimator_)

        # fitting distribution estimator on prior returns
        # noinspection PyUnresolvedReferences
        self.distribution_estimator_.fit(
            X, y, **routed_params.distribution_estimator.fit
        )

        # We validate after all models have been fitted to keep feature names
        # information.
        skv.validate_data(self, X)

        # sample from the distribution estimator
        sample_args = self.sample_args if self.sample_args is not None else {}
        # noinspection PyUnresolvedReferences
        synthetic_data = self.distribution_estimator_.sample(
            n_samples=self.n_samples, **sample_args
        )

        # When performing conditional sampling, the conditioning samples are often
        # constant. To avoid null variance, we add a small white noise.
        constant_returns = np.var(synthetic_data, axis=0) < 1e-14
        if np.any(constant_returns):
            noise = 1e-6 * np.random.randn(len(synthetic_data), 1)
            synthetic_data[:, constant_returns] += noise

        # Fit empirical posterior estimator
        posterior_estimator = EmpiricalPrior()
        posterior_estimator.fit(synthetic_data)
        self.return_distribution_ = posterior_estimator.return_distribution_

        return self


def _check_sample_method(distribution_estimator: skb.BaseEstimator) -> None:
    """Check that the distribution_estimator implements a valid 'sample' method.

    This helper function verifies that the given estimator has a callable 'sample'
    method and that this method accepts an 'n_samples' parameter.

    Parameters
    ----------
    distribution_estimator : BaseEstimator
        The estimator whose 'sample' method is to be validated.

    Raises
    ------
    ValueError
        If the 'sample' method is missing or does not have an 'n_samples' parameter.
    """
    # Get the 'sample' attribute; if it doesn't exist, return False.
    sample_method = getattr(distribution_estimator, "sample", None)
    if sample_method is None or not callable(sample_method):
        raise ValueError(
            f"The distribution_estimator {distribution_estimator} must implement a "
            "`sample` method"
        )

    sig = inspect.signature(sample_method)

    # Check if the parameter 'n_samples' is in the method's parameters.
    if "n_samples" not in sig.parameters:
        raise ValueError(
            "The `sample` method of the distribution_estimator "
            f"{distribution_estimator} must have `n_samples` as parameter"
        )<|MERGE_RESOLUTION|>--- conflicted
+++ resolved
@@ -116,13 +116,8 @@
     ...     conditioning={"QUAL": -0.5}
     ... ))
     >>> factor_model.fit(X,y)
-<<<<<<< HEAD
-    >>> stressed_X = factor_model.return_distribution_.returns
-    >>> stressed_ptf = model.predict(stressed_X)
-=======
     >>> stressed_dist = factor_model.return_distribution_
     >>> stressed_ptf = model.predict(stressed_dist)
->>>>>>> 82f029e6
     """
 
     distribution_estimator_: skb.BaseEstimator
