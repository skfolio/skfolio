--- conflicted
+++ resolved
@@ -1372,13 +1372,9 @@
         asset = match.group(2)
         post_multiplier = float(match.group(3)) if match.group(3) else 1.0
         result_value = prior_values[asset] * pre_multiplier * post_multiplier
-<<<<<<< HEAD
 
         # Cast the float to a string making sure to use :16f to avoid scientific notation
         return f"{result_value:.16f}".rstrip("0").rstrip(".")
-=======
-        return f"{result_value:.16f}"
->>>>>>> 9b113d45
 
     new_views = [re.sub(pattern, repl, view) for view in views]
 
