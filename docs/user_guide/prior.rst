--- conflicted
+++ resolved
@@ -297,17 +297,9 @@
     entropy_pooling = EntropyPooling(cvar_views=["AMD == 0.10"])
     entropy_pooling.fit(X)
     
-<<<<<<< HEAD
-    stressed_X = entropy_pooling.return_distribution_.returns
-    stressed_sample_weight = entropy_pooling.return_distribution_.sample_weight
-    
-    stressed_ptf = model.predict(stressed_X)
-    stressed_ptf.sample_weight = stressed_sample_weight
-=======
     stressed_dist = entropy_pooling.return_distribution_
 
     stressed_ptf = model.predict(stressed_dist)
->>>>>>> 82f029e6
 
 
 Opinion Pooling
@@ -381,17 +373,9 @@
     )
     opinion_pooling.fit(X)
     
-<<<<<<< HEAD
-    stressed_X = opinion_pooling.return_distribution_.returns
-    stressed_sample_weight = opinion_pooling.return_distribution_.sample_weight
-    
-    stressed_ptf = model.predict(stressed_X)
-    stressed_ptf.sample_weight = stressed_sample_weight
-=======
     stressed_dist = opinion_pooling.return_distribution_
 
     stressed_ptf = model.predict(stressed_dist)
->>>>>>> 82f029e6
 
 Combining Multiple Prior Estimators
 ***********************************
@@ -468,13 +452,8 @@
         conditioning={"QUAL": -0.5}
     ))
     factor_model.fit(X,y)
-<<<<<<< HEAD
-    stressed_X = factor_model.return_distribution_.returns
-    stressed_ptf = model.predict(stressed_X)
-=======
     stressed_dist = factor_model.return_distribution_
     stressed_ptf = model.predict(stressed_dist)
->>>>>>> 82f029e6
 
 **Example:**
 
